# Copyright 2020 Google LLC
#
# Licensed under the Apache License, Version 2.0 (the "License");
# you may not use this file except in compliance with the License.
# You may obtain a copy of the License at
#
#      http://www.apache.org/licenses/LICENSE-2.0
#
# Unless required by applicable law or agreed to in writing, software
# distributed under the License is distributed on an "AS IS" BASIS,
# WITHOUT WARRANTIES OR CONDITIONS OF ANY KIND, either express or implied.
# See the License for the specific language governing permissions and
# limitations under the License.
"""Util functions to create and edit a tf_agent policy."""

<<<<<<< HEAD
from typing import Protocol, Sequence, Type
import os
=======
from typing import Protocol
from collections.abc import Sequence
>>>>>>> 87f51495

import gin
import numpy as np
import numpy.typing as npt
import tensorflow as tf
from tf_agents.networks import network
from tf_agents.policies import actor_policy
from tf_agents.policies import greedy_policy
from tf_agents.policies import tf_policy

from compiler_opt.rl import policy_saver
from compiler_opt.rl import registry


class HasModelVariables(Protocol):
  model_variables: Sequence[tf.Variable]


# TODO(abenalaast): Issue #280
@gin.configurable(module='policy_utils')
def create_actor_policy(
    actor_network_ctor: type[network.DistributionNetwork],
    greedy: bool = False,
) -> tf_policy.TFPolicy:
  """Creates an actor policy."""
  problem_config = registry.get_configuration()
  time_step_spec, action_spec = problem_config.get_signature_spec()
  layers = tf.nest.map_structure(
      problem_config.get_preprocessing_layer_creator(),
      time_step_spec.observation)

  actor_network = actor_network_ctor(
      input_tensor_spec=time_step_spec.observation,
      output_tensor_spec=action_spec,
      preprocessing_layers=layers)

  policy = actor_policy.ActorPolicy(
      time_step_spec=time_step_spec,
      action_spec=action_spec,
      actor_network=actor_network)

  if greedy:
    policy = greedy_policy.GreedyPolicy(policy)

  return policy


def get_vectorized_parameters_from_policy(
    policy: 'tf_policy.TFPolicy | HasModelVariables'
) -> npt.NDArray[np.float32]:
  """Returns a policy's variable values as a single np array."""
  if isinstance(policy, tf_policy.TFPolicy):
    variables = policy.variables()
  elif hasattr(policy, 'model_variables'):
    variables = policy.model_variables
  else:
    raise ValueError(f'Policy must be a TFPolicy or a loaded SavedModel. '
                     f'Passed policy: {policy}')

  parameters = [var.numpy().flatten() for var in variables]
  parameters = np.concatenate(parameters, axis=0)
  return parameters


def set_vectorized_parameters_for_policy(
    policy: 'tf_policy.TFPolicy | HasModelVariables',
    parameters: npt.NDArray[np.float32]) -> None:
  """Separates values in parameters.

  Packs parameters into the policy's shapes and sets the policy variables to
  those values.
  """
  if isinstance(policy, tf_policy.TFPolicy):
    variables = policy.variables()
  elif hasattr(policy, 'model_variables'):
    variables = policy.model_variables
  else:
    raise ValueError(f'Policy must be a TFPolicy or a loaded SavedModel. '
                     f'Passed policy: {policy}')

  param_pos = 0
  for variable in variables:
    shape = tf.shape(variable).numpy()
    num_elems = np.prod(shape)
    param = np.reshape(parameters[param_pos:param_pos + num_elems], shape)
    variable.assign(param)
    param_pos += num_elems
  if param_pos != len(parameters):
    raise ValueError(
        f'Parameter dimensions are not matched! Expected {len(parameters)} '
        f'but only found {param_pos}.')


def save_policy(policy: 'tf_policy.TFPolicy | HasModelVariables',
                parameters: npt.NDArray[np.float32], save_folder: str,
                policy_name: str) -> None:
  """Assigns a policy a name and writes it to disk.

  Args:
    policy: The policy to save.
    parameters: The model weights for the policy.
    save_folder: The location to save the policy to.
    policy_name: The value to name the policy.
  """
  set_vectorized_parameters_for_policy(policy, parameters)
  saver = policy_saver.PolicySaver({policy_name: policy})
  saver.save(save_folder)


def convert_to_tflite(policy_as_bytes: bytes, scratch_dir: str,
                      base_policy_path: str) -> str:
  """Converts a policy serialized to bytes to TFLite.
  
  Args:
    policy_as_bytes: An array of model parameters serialized to a byte stream.
    scratch_dir: A temporary directory being used for scratch that the model
      will get saved into.
    base_policy_path: The path to the base TF saved model that is used to
      determine the model architecture.
  """
  perturbation = np.frombuffer(policy_as_bytes, dtype=np.float32)

  saved_model = tf.saved_model.load(base_policy_path)
  set_vectorized_parameters_for_policy(saved_model, perturbation)

  saved_model_dir = os.path.join(scratch_dir, "saved_model")
  tf.saved_model.save(
      saved_model, saved_model_dir, signatures=saved_model.signatures)
  source = os.path.join(base_policy_path, policy_saver.OUTPUT_SIGNATURE)
  destination = os.path.join(saved_model_dir, policy_saver.OUTPUT_SIGNATURE)
  tf.io.gfile.copy(source, destination)

  # convert to tflite
  tflite_dir = os.path.join(scratch_dir, "tflite")
  policy_saver.convert_mlgo_model(saved_model_dir, tflite_dir)
  return tflite_dir<|MERGE_RESOLUTION|>--- conflicted
+++ resolved
@@ -13,13 +13,9 @@
 # limitations under the License.
 """Util functions to create and edit a tf_agent policy."""
 
-<<<<<<< HEAD
-from typing import Protocol, Sequence, Type
-import os
-=======
 from typing import Protocol
 from collections.abc import Sequence
->>>>>>> 87f51495
+import os
 
 import gin
 import numpy as np
