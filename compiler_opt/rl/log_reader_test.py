# coding=utf-8
# Copyright 2020 Google LLC
#
# Licensed under the Apache License, Version 2.0 (the "License");
# you may not use this file except in compliance with the License.
# You may obtain a copy of the License at
#
#      http://www.apache.org/licenses/LICENSE-2.0
#
# Unless required by applicable law or agreed to in writing, software
# distributed under the License is distributed on an "AS IS" BASIS,
# WITHOUT WARRANTIES OR CONDITIONS OF ANY KIND, either express or implied.
# See the License for the specific language governing permissions and
# limitations under the License.
"""Tests for compiler_opt.rl.log_reader."""

import ctypes
import json
from compiler_opt.rl import log_reader

# This is https://github.com/google/pytype/issues/764
from google.protobuf import text_format  # pytype: disable=pyi-error
from typing import BinaryIO

import tensorflow as tf


def json_to_bytes(d) -> bytes:
  return json.dumps(d).encode('utf-8')


nl = '\n'.encode('utf-8')


def write_buff(f: BinaryIO, buffer: list, ct):
  # we should get the ctypes array to bytes for pytype to be happy.
  f.write((ct * len(buffer))(*buffer))  # pytype:disable=wrong-arg-types


def write_context_marker(f: BinaryIO, name: str):
  f.write(nl)
  f.write(json_to_bytes({'context': name}))


def write_observation_marker(f: BinaryIO, obs_idx: int):
  f.write(nl)
  f.write(json_to_bytes({'observation': obs_idx}))


def begin_features(f: BinaryIO):
  f.write(nl)


def write_outcome_marker(f: BinaryIO, obs_idx: int):
  f.write(nl)
  f.write(json_to_bytes({'outcome': obs_idx}))


def create_example(fname: str, nr_contexts=1):

  t0_val = [0.1, 0.2, 0.3, 0.4, 0.5, 0.6]
  t1_val = [1, 2, 3]
  s = [1.2]

  with open(fname, 'wb') as f:
    f.write(
        json_to_bytes({
            'features': [{
                'name': 'tensor_name2',
                'port': 0,
                'shape': [2, 3],
                'type': 'float'
            }, {
                'name': 'tensor_name1',
                'port': 0,
                'shape': [3, 1],
                'type': 'int64_t'
            }],
            'score': {
                'name': 'reward',
                'port': 0,
                'shape': [1],
                'type': 'float'
            }
        }))
    for ctx_id in range(nr_contexts):
      t0_val = [v + ctx_id * 10 for v in t0_val]
      t1_val = [v + ctx_id * 10 for v in t1_val]
      write_context_marker(f, f'context_nr_{ctx_id}')
      write_observation_marker(f, 0)
      begin_features(f)
      write_buff(f, t0_val, ctypes.c_float)
      write_buff(f, t1_val, ctypes.c_int64)
      write_outcome_marker(f, 0)
      begin_features(f)
      write_buff(f, s, ctypes.c_float)

      t0_val = [v + 1 for v in t0_val]
      t1_val = [v + 1 for v in t1_val]
      s[0] += 1

      write_observation_marker(f, 1)
      begin_features(f)
      write_buff(f, t0_val, ctypes.c_float)
      write_buff(f, t1_val, ctypes.c_int64)
      write_outcome_marker(f, 1)
      begin_features(f)
      write_buff(f, s, ctypes.c_float)


class LogReaderTest(tf.test.TestCase):

  def test_create_tensorspec(self):
    ts = log_reader.create_tensorspec({
        'name': 'tensor_name',
        'port': 0,
        'shape': [2, 3],
        'type': 'float'
    })
    self.assertEqual(
        ts, tf.TensorSpec(name='tensor_name', shape=[2, 3], dtype=tf.float32))

  def test_read_header(self):
    logfile = self.create_tempfile()
    create_example(logfile)
    with open(logfile, 'rb') as f:
      header = log_reader._read_header(f)  # pylint: disable=protected-access
      self.assertIsNotNone(header)
      # Disable attribute error because header is an Optional type, and pytype
      # on python 3.9 doesn't recognise that we already checked the Optional is
      # not None
      # pytype: disable=attribute-error
      self.assertEqual(header.features, [
          tf.TensorSpec(name='tensor_name2', shape=[2, 3], dtype=tf.float32),
          tf.TensorSpec(name='tensor_name1', shape=[3, 1], dtype=tf.int64)
      ])
      self.assertEqual(
          header.score,
<<<<<<< HEAD
          log_reader.TensorSpec(
              name='reward', port=0, shape=[1], element_type=ctypes.c_float))
      # pytype: enable=attribute-error

  def test_read_header_empty_file(self):
    logfile = self.create_tempfile()
    with open(logfile, 'rb') as f:
      header = log_reader._read_header(f)  # pylint:disable=protected-access
      self.assertIsNone(header)
=======
          tf.TensorSpec(name='reward', shape=[1], dtype=tf.float32))
>>>>>>> f3086d44

  def test_read_log(self):
    logfile = self.create_tempfile()
    create_example(logfile)
    obs_id = 0
    for record in log_reader.read_log(logfile):
      self.assertEqual(record.observation_id, obs_id)
      self.assertAlmostEqual(record.score[0], 1.2 + obs_id)
      obs_id += 1
    self.assertEqual(obs_id, 2)

  def test_seq_example_conversion(self):
    logfile = self.create_tempfile()
    create_example(logfile, nr_contexts=2)
    seq_examples = log_reader.read_log_as_sequence_examples(logfile)
    self.assertIn('context_nr_0', seq_examples)
    self.assertIn('context_nr_1', seq_examples)
    self.assertEqual(
        seq_examples['context_nr_1'].feature_lists.feature_list['tensor_name1']
        .feature[0].int64_list.value, [12, 13, 14])
    # each context has 2 observations. The reward is scalar, the
    # 2 features' shapes are given in `create_example` above.
    expected_ctx_0 = text_format.Parse(
        """
feature_lists {
  feature_list {
    key: "reward"
    value {
      feature {
        float_list {
          value: 1.2000000476837158
        }
      }
      feature {
        float_list {
          value: 2.200000047683716
        }
      }
    }
  }
  feature_list {
    key: "tensor_name1"
    value {
      feature {
        int64_list {
          value: 1
          value: 2
          value: 3
        }
      }
      feature {
        int64_list {
          value: 2
          value: 3
          value: 4
        }
      }
    }
  }
  feature_list {
    key: "tensor_name2"
    value {
      feature {
        float_list {
          value: 0.10000000149011612
          value: 0.20000000298023224
          value: 0.30000001192092896
          value: 0.4000000059604645
          value: 0.5
          value: 0.6000000238418579
        }
      }
      feature {
        float_list {
          value: 1.100000023841858
          value: 1.2000000476837158
          value: 1.2999999523162842
          value: 1.399999976158142
          value: 1.5
          value: 1.600000023841858
        }
      }
    }
  }
}
""", tf.train.SequenceExample())
    self.assertProtoEquals(expected_ctx_0, seq_examples['context_nr_0'])


if __name__ == '__main__':
  tf.test.main()<|MERGE_RESOLUTION|>--- conflicted
+++ resolved
@@ -136,7 +136,6 @@
       ])
       self.assertEqual(
           header.score,
-<<<<<<< HEAD
           log_reader.TensorSpec(
               name='reward', port=0, shape=[1], element_type=ctypes.c_float))
       # pytype: enable=attribute-error
@@ -146,9 +145,6 @@
     with open(logfile, 'rb') as f:
       header = log_reader._read_header(f)  # pylint:disable=protected-access
       self.assertIsNone(header)
-=======
-          tf.TensorSpec(name='reward', shape=[1], dtype=tf.float32))
->>>>>>> f3086d44
 
   def test_read_log(self):
     logfile = self.create_tempfile()
