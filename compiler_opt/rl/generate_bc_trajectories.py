# coding=utf-8
# Copyright 2020 Google LLC
#
# Licensed under the Apache License, Version 2.0 (the "License");
# you may not use this file except in compliance with the License.
# You may obtain a copy of the License at
#
#      http://www.apache.org/licenses/LICENSE-2.0
#
# Unless required by applicable law or agreed to in writing, software
# distributed under the License is distributed on an "AS IS" BASIS,
# WITHOUT WARRANTIES OR CONDITIONS OF ANY KIND, either express or implied.
# See the License for the specific language governing permissions and
# limitations under the License.
"""Module for running compilation and collect data for behavior cloning."""

<<<<<<< HEAD
import gin
from typing import Any, Callable, Dict, List, Optional, Tuple, Type
=======
from typing import Any, Callable, Dict, List, Optional, Tuple, Type, Generator
>>>>>>> 80b39a89

from absl import logging
import dataclasses
import os
import shutil

import math
import numpy as np
import tensorflow as tf
from tf_agents import policies
from tf_agents.typing import types as tf_types
from tf_agents.trajectories import policy_step
from tf_agents.trajectories import time_step
from tf_agents.specs import tensor_spec

from compiler_opt.distributed import worker
from compiler_opt.rl import corpus
from compiler_opt.rl import env


@dataclasses.dataclass
class SequenceExampleFeatureNames:
  """Feature names for features that are always added to seq example."""
  action: str = 'action'
  reward: str = 'reward'
  module_name: str = 'module_name'


def get_loss(seq_example: tf.train.SequenceExample,
             reward_key: str = SequenceExampleFeatureNames.reward) -> int:
  """Return the last loss/reward of a trajectory written in a SequenceExample.

  Args:
    seq_example: tf.train.SequenceExample which contains the trajectory with
      all features, including a reward feature
    reward_key: the name of the feature that contains the loss/reward.

  Returns:
    The loss/reward of a trajectory written in a SequenceExample.
  """
  return (seq_example.feature_lists.feature_list[reward_key].feature[-1]
          .float_list.value[0])


def add_int_feature(
    sequence_example: tf.train.SequenceExample,
    feature_value: np.int64,
    feature_name: str,
):
  """Add an int feature to feature list.

  Args:
    sequence_example: sequence example to use instead of the one belonging to
      the instance
    feature_value: np.int64 value of feature, this is the required type by
      tf.train.SequenceExample for an int list
    feature_name: name of feature
  """
  f = sequence_example.feature_lists.feature_list[feature_name].feature.add()
  lst = f.int64_list.value
  lst.extend([feature_value])


def add_float_feature(
    sequence_example: tf.train.SequenceExample,
    feature_value: np.float32,
    feature_name: str,
):
  """Add a float feature to feature list.

  Args:
    sequence_example: sequence example to use instead of the one belonging to
      the instance
    feature_value: np.float32 value of feature, this is the required type by
      tf.train.SequenceExample for an float list
    feature_name: name of feature
  """
  f = sequence_example.feature_lists.feature_list[feature_name].feature.add()
  lst = f.float_list.value
  lst.extend([feature_value])


def add_string_feature(
    sequence_example: tf.train.SequenceExample,
    feature_value: str,
    feature_name: str,
):
  """Add a string feature to feature list.

  Args:
    sequence_example: sequence example to use instead of the one
    feature_value: tf.string value of feature
    feature_name: name of feature
  """
  f = sequence_example.feature_lists.feature_list[feature_name].feature.add()
  lst = f.bytes_list.value
  lst.extend([feature_value.encode('utf-8')])


def add_feature_list(seq_example: tf.train.SequenceExample,
                     feature_list: List[Any], feature_name: str):
  """Add the feature_list to the sequence example under feature name.

  Args:
    seq_example: sequence example to update
    feature_list: list of feature values to add to seq_example
    feature_name: name of the feature to add the list under
  """
  if (type(feature_list[0]) not in [
      np.dtype(np.int64),
      np.dtype(np.float32),
      str,
  ]):
    raise AssertionError(f'''Unsupported type for feautre {0} of type {1}.
      Supported types are np.int64, np.float32, str'''.format(
        feature_name, type(feature_list[0])))
  if isinstance(feature_list[0], np.float32):
    add_function = add_float_feature
  elif isinstance(feature_list[0], (int, np.int64)):
    add_function = add_int_feature
  else:
    add_function = add_string_feature
  for feature in feature_list:
    add_function(seq_example, feature, feature_name)


<<<<<<< HEAD
def policy_action_wrapper(tf_policy) -> Callable[[Any], np.ndarray]:
  """Return a wrapper for a loaded policy action.
  
    The returned function maps from an (optional) state to an np.array 
      that represents the action.

  Args:
    tf_policy: a policy (optionally can be tf_policy)

  Returns:
    wrap_function: function mapping a state to an np.array action.
  """

  def wrap_function(*args, **kwargs):
    return np.array(tf_policy.action(*args, **kwargs).action)

  return wrap_function


def policy_distr_wrapper(
    tf_policy: policies.TFPolicy
) -> Callable[[time_step.TimeStep, Optional[tf_types.NestedTensor]],
              policy_step.PolicyStep]:
  """Return a wrapper for a loaded tf policy distribution.
  
    The returned function maps from a state to a distribution over all actions.

  Args:
    tf_policy: A loaded tf policy.

  Returns:
    wrap_function: function mapping a state to a distribution over all actions.
  """

  def wrap_function(*args, **kwargs) -> policy_step.PolicyStep:
    return tf_policy.distribution(*args, **kwargs)

  return wrap_function


@dataclasses.dataclass
class SequenceExampleFeatureNames:
  """Feature names for features that are always added to seq example."""
  action: str = 'action'
  reward: str = 'reward'
  module_name: str = 'module_name'


=======
>>>>>>> 80b39a89
class ExplorationWithPolicy:
  """Policy which selects states for exploration.

  Exploration is facilitated in the following way. First the policy plays
  all actions from the replay_prefix. At the following state the policy computes
  a gap which is difference between the most likely action and the second most
  likely action according to the randomized exploration policy (distr).
  If the current gap is smaller than previously maintained gap, the gap is
  updated and the exploration state is set to the current state.
  The trajectory is completed by following following the policy from the
  constructor.

  Attributes:
    replay_prefix: a replay buffer of actions
    policy: policy to follow after exhausting the replay buffer
    explore_policy: randomized policy which is used to compute the gap
    curr_step: current step of the trajectory
    explore_step: current candidate for exploration step
    explore_state: current candidate state for exploration at explore_step
    gap: current difference at explore step between probability of most likely
      action according to explore_policy and second most likely action
    explore_on_features: dict of feature names and functions which specify
      when to explore on the respective feature
  """

  def __init__(
      self,
      replay_prefix: List[np.ndarray],
      policy: Callable[[time_step.TimeStep], np.ndarray],
      explore_policy: Callable[[time_step.TimeStep], policy_step.PolicyStep],
      explore_on_features: Optional[Dict[str, Callable[[tf.Tensor],
                                                       bool]]] = None,
  ):
    self._explore_step: int = len(replay_prefix) - 1
    self._explore_state: Optional[time_step.TimeStep] = None
    self._replay_prefix = replay_prefix
    self._policy = policy
    self._explore_policy = explore_policy
    self._curr_step = 0
    self._gap = np.inf
    self._explore_on_features: Optional[Dict[str, Callable[
        [tf.Tensor], bool]]] = explore_on_features
    self._stop_exploration = False

  def _compute_gap(self, distr: np.ndarray) -> np.float32:
    if distr.shape[0] < 2:
      return np.inf
    sorted_distr = np.sort(distr)
    return sorted_distr[-1] - sorted_distr[-2]

  def get_explore_step(self) -> int:
    return self._explore_step

  def get_explore_state(self) -> Optional[time_step.TimeStep]:
    return self._explore_state

  def get_advice(self, state: time_step.TimeStep) -> np.ndarray:
    """Action function for the policy.

    Args:
      state: current state in the trajectory

    Returns:
      policy_action: action to take at the current state.

    """
    if self._curr_step < len(self._replay_prefix):
      self._curr_step += 1
      return np.array(self._replay_prefix[self._curr_step - 1])
    policy_action = self._policy(state)
    # explore_policy(state) should play at least one action per state and so
    # self._explore_policy(state).action.logits should have at least one entry
    distr = tf.nn.softmax(self._explore_policy(state).action.logits).numpy()[0]
    curr_gap = self._compute_gap(distr)
    # selecting explore_step is done based on smallest encountered gap in the
    # play of self.policy. This logic can be changed to have different type
    # of exploration.
    if (not self._stop_exploration and distr.shape[0] > 1 and
        self._gap > curr_gap):
      self._gap = curr_gap
      self._explore_step = self._curr_step
      self._explore_state = state
    if not self._stop_exploration and self._explore_on_features is not None:
      for feature_name, explore_on_feature in self._explore_on_features.items():
        if explore_on_feature(state.observation[feature_name]):
          self._explore_step = self._curr_step
          self._stop_exploration = True
          break
    self._curr_step += 1
    return policy_action


class ExplorationWorker(worker.Worker):
  """Class which implements the exploration for the given module.

  Attributes:
    loaded_module_spec: the module to be compiled and explored
    env: MLGO environment.
    exploration_frac: how often to explore in a trajectory
    max_exploration_steps: maximum number of exploration steps
    max_horizon_to_explore: if the horizon under policy is greater than this
      we do not do exploration
    explore_on_features: dict of feature names and functions which specify
      when to explore on the respective feature
    reward_key: which reward binary to use, must be specified as part of
      additional task args (kwargs).
  """

  def __init__(
      self,
      loaded_module_spec: corpus.LoadedModuleSpec,
      clang_path: str,
      mlgo_task: Type[env.MLGOTask],
      exploration_frac: float = 1.0,
      max_exploration_steps: int = 10,
      max_horizon_to_explore=np.inf,
      explore_on_features: Optional[Dict[str, Callable[[tf.Tensor],
                                                       bool]]] = None,
      obs_action_specs: Optional[Tuple[time_step.TimeStep,
                                       tensor_spec.BoundedTensorSpec,]] = None,
      reward_key: str = '',
      **kwargs,
  ):
    self._loaded_module_spec = loaded_module_spec
    if not obs_action_specs:
      obs_spec = None
      action_spec = None
    else:
      obs_spec = obs_action_specs[0].observation
      action_spec = obs_action_specs[1]

    if reward_key == '':
      raise TypeError(
          'reward_key not specified in ExplorationWorker initialization.')
    self._reward_key = reward_key
    kwargs.pop('reward_key', None)
    self._working_dir = None

    self._env = env.MLGOEnvironmentBase(
        clang_path=clang_path,
        task_type=mlgo_task,
        obs_spec=obs_spec,
        action_spec=action_spec,
    )
    if self._env.action_spec:
      if self._env.action_spec.dtype != tf.int64:
        raise TypeError(
            f'Environment action_spec type {0} does not match tf.int64'.format(
                self._env.action_spec.dtype))
    self._exploration_frac = exploration_frac
    self._max_exploration_steps = max_exploration_steps
    self._max_horizon_to_explore = max_horizon_to_explore
    self._explore_on_features = explore_on_features
    logging.info('Reward key in exploration worker: %s', self._reward_key)

  def compile_module(
      self,
      policy: Callable[[Optional[time_step.TimeStep]], np.ndarray],
  ) -> tf.train.SequenceExample:
    """Compiles the module with the given policy and outputs a seq. example.

    Args:
      policy: policy to compile with

    Returns:
      sequence_example: a tf.train.SequenceExample containing the trajectory
        from compilation. In addition to the features returned from the env
        tbe sequence_example adds the following extra features: action,
        reward and module_name. action is the action taken at any given step,
        reward is the reward specified by reward_key, not necessarily the
        reward returned by the environment and module_name is the name of
        the module processed by the compiler.
    """
    sequence_example = tf.train.SequenceExample()
    curr_obs_dict = self._env.reset(self._loaded_module_spec)
    try:
      curr_obs = curr_obs_dict.obs
      self._process_obs(curr_obs, sequence_example)
      while curr_obs_dict.step_type != env.StepType.LAST:
        timestep = self._create_timestep(curr_obs_dict)
        action = policy(timestep)
        add_int_feature(sequence_example, int(action),
                        SequenceExampleFeatureNames.action)
        curr_obs_dict = self._env.step(action)
        curr_obs = curr_obs_dict.obs
        if curr_obs_dict.step_type == env.StepType.LAST:
          break
        self._process_obs(curr_obs, sequence_example)
    except AssertionError as e:
      logging.error('AssertionError: %s', e)
    horizon = len(sequence_example.feature_lists.feature_list[
        SequenceExampleFeatureNames.action].feature)
    self._working_dir = curr_obs_dict.working_dir
    if horizon <= 0:
      working_dir_head = os.path.split(self._working_dir)[0]
      shutil.rmtree(working_dir_head)
    if horizon <= 0:
      raise ValueError(
          f'Policy did not take any inlining decision for module {0}.'.format(
              self._loaded_module_spec.name))
    if curr_obs_dict.step_type != env.StepType.LAST:
      raise ValueError(
          f'Compilation loop exited at step type {0} before last step'.format(
              curr_obs_dict.step_type))
    reward = curr_obs_dict.score_policy[self._reward_key]
    reward_list = np.float32(reward) * np.float32(np.ones(horizon))
    add_feature_list(sequence_example, reward_list,
                     SequenceExampleFeatureNames.reward)
    module_name_list = [self._loaded_module_spec.name for _ in range(horizon)]
    add_feature_list(sequence_example, module_name_list,
                     SequenceExampleFeatureNames.module_name)
    return sequence_example

  def explore_function(
      self,
      policy: Callable[[Optional[time_step.TimeStep]], np.ndarray],
      explore_policy: Optional[Callable[[time_step.TimeStep],
                                        policy_step.PolicyStep]] = None,
  ) -> Tuple[List[tf.train.SequenceExample], List[str], int, float]:
    """Explores the module using the given policy and the exploration distr.

    Args:
      policy: policy which acts on all states outside of the exploration states.
      explore_policy: randomized policy which is used to compute the gap for
        exploration and can be used for deciding which actions to explore at
        the exploration state.

    Returns:
      seq_example_list: a tf.train.SequenceExample list containing the all
      trajectories from exploration.
      working_dir_names: the directories of the compiled binaries
      loss_idx: idx of the smallest loss trajectory in the seq_example_list.
      base_seq_loss: loss of the trajectory compiled with policy.
    """
    seq_example_list = []
    working_dir_names = []
    loss_idx = 0
    exploration_steps = 0

    if not explore_policy:
      base_seq = self.compile_module(policy)
      seq_example_list.append(base_seq)
      working_dir_names.append(self._working_dir)
      return (
          seq_example_list,
          working_dir_names,
          loss_idx,
          get_loss(base_seq),
      )

    base_policy = ExplorationWithPolicy(
        [],
        policy,
        explore_policy,
        self._explore_on_features,
    )
    base_seq = self.compile_module(base_policy.get_advice)
    seq_example_list.append(base_seq)
    working_dir_names.append(self._working_dir)
    base_seq_loss = get_loss(base_seq)
    horizon = len(base_seq.feature_lists.feature_list[
        SequenceExampleFeatureNames.action].feature)
    num_states = int(math.ceil(self._exploration_frac * horizon))
    num_states = min(num_states, self._max_exploration_steps)
    if num_states < 1 or horizon > self._max_horizon_to_explore:
      return seq_example_list, working_dir_names, loss_idx, base_seq_loss

    seq_losses = [base_seq_loss]
    for num_steps in range(num_states):
      explore_step = base_policy.get_explore_step()
      if explore_step >= horizon:
        break
      replay_prefix = base_seq.feature_lists.feature_list[
          SequenceExampleFeatureNames.action].feature
      replay_prefix = self._build_replay_prefix_list(
          replay_prefix[:explore_step + 1])
      explore_state = base_policy.get_explore_state()
      for base_seq, base_policy in self.explore_at_state_generator(
          replay_prefix, explore_step, explore_state, policy, explore_policy):
        exploration_steps += 1
        seq_example_list.append(base_seq)
        working_dir_names.append(self._working_dir)
        seq_loss = get_loss(base_seq)
        seq_losses.append(seq_loss)
        # <= biases towards more exploration in the dataset, < towards less expl
        if seq_loss < base_seq_loss:
          base_seq_loss = seq_loss
          loss_idx = num_steps + 1
        logging.info('module exploration losses: %s', seq_losses)
        if exploration_steps > self._max_exploration_steps:
          return seq_example_list, working_dir_names, loss_idx, base_seq_loss
      horizon = len(base_seq.feature_lists.feature_list[
          SequenceExampleFeatureNames.action].feature)
      # check if we are at the end of the trajectory and the last was explored
      if (explore_step == base_policy.get_explore_step() and
          explore_step == horizon - 1):
        return seq_example_list, working_dir_names, loss_idx, base_seq_loss

    return seq_example_list, working_dir_names, loss_idx, base_seq_loss

  def explore_at_state_generator(
      self, replay_prefix: List[np.ndarray], explore_step: int,
      explore_state: time_step.TimeStep,
      policy: Callable[[Optional[time_step.TimeStep]], np.ndarray],
      explore_policy: Callable[[time_step.TimeStep], policy_step.PolicyStep]
  ) -> Generator[Tuple[tf.train.SequenceExample, ExplorationWithPolicy], None,
                 None]:
    """Generate sequence examples and next exploration policy while exploring.

    Generator that defines how to explore at the given explore_step. This
    implementation assumes the action set is only {0,1} and will just switch
    the action played at explore_step.

    Args:
      replay_prefix: a replay buffer of actions
      explore_step: exploration step in the previous compiled trajectory
      explore_state: state for exploration at explore_step
      policy: policy which acts on all states outside of the exploration states.
      explore_policy: randomized policy which is used to compute the gap for
        exploration and can be used for deciding which actions to explore at
        the exploration state.

    Yields:
      base_seq: a tf.train.SequenceExample containing a compiled trajectory
      base_policy: the policy used to determine the next exploration step
    """
    del explore_state
    replay_prefix[explore_step] = 1 - replay_prefix[explore_step]
    base_policy = ExplorationWithPolicy(
        replay_prefix,
        policy,
        explore_policy,
        self._explore_on_features,
    )
    base_seq = self.compile_module(base_policy.get_advice)
    yield base_seq, base_policy

  def _build_replay_prefix_list(self, seq_ex):
    ret_list = []
    for int_list in seq_ex:
      ret_list.append(int_list.int64_list.value[0])
    return ret_list

  def _create_timestep(self, curr_obs_dict: env.TimeStep):
    curr_obs = curr_obs_dict.obs
    curr_obs_step = curr_obs_dict.step_type
    step_type_converter = {
        env.StepType.FIRST: 0,
        env.StepType.MID: 1,
        env.StepType.LAST: 2,
    }
    if curr_obs_dict.step_type == env.StepType.LAST:
      reward = np.array(curr_obs_dict.score_policy[self._reward_key])
    else:
      reward = np.array(0.)
    curr_obs_step = step_type_converter[curr_obs_step]
    timestep = time_step.TimeStep(
        step_type=tf.convert_to_tensor([curr_obs_step],
                                       dtype=tf.int32,
                                       name='step_type'),
        reward=tf.convert_to_tensor([reward], dtype=tf.float32, name='reward'),
        discount=tf.convert_to_tensor([0.0], dtype=tf.float32, name='discount'),
        observation=curr_obs,
    )
    return timestep

  def _process_obs(self, curr_obs, sequence_example):
    for curr_obs_feature_name in curr_obs:
      if not self._env.obs_spec:
        obs_dtype = tf.int64
      else:
        if curr_obs_feature_name not in self._env.obs_spec.keys():
          raise AssertionError(f'Feature name {0} not in obs_spec {1}'.format(
              curr_obs_feature_name, self._env.obs_spec.keys()))
        if curr_obs_feature_name in [
            SequenceExampleFeatureNames.action,
            SequenceExampleFeatureNames.reward,
            SequenceExampleFeatureNames.module_name
        ]:
          raise AssertionError(
              f'Feature name {0} already part of SequenceExampleFeatureNames'
              .format(curr_obs_feature_name, self._env.obs_spec.keys()))
        obs_dtype = self._env.obs_spec[curr_obs_feature_name].dtype
      curr_obs_feature = curr_obs[curr_obs_feature_name]
      curr_obs[curr_obs_feature_name] = tf.convert_to_tensor(
          curr_obs_feature, dtype=obs_dtype, name=curr_obs_feature_name)
      add_feature_list(sequence_example, curr_obs_feature,
                       curr_obs_feature_name)


@gin.configurable
class ModuleWorker(worker.Worker):
  """Class which sets up an exploration worker and processes the results.
  
  Given a list of policies and an exploration policy, the class processes
  modules, one a time, returning the maximum reward trajectory, where maximum
  is taken over the list of policies together with exploration fascilitated 
  by the exploration policy if given.

  Attributes:
    env: MLGO environment.
    policy_paths: list of policies to load and use for forming the trajectories
    exploration_policy_paths: list of policies to be used for exploration,
      i-th policy in exploration_policy_paths explores when using i-th policy
      in policy_paths for compilation
    exploration_frac: how often to explore in a trajectory
    mlgo_task: the type of compilation task
    max_exploration_steps: maximum number of exploration steps
    tf_policy_action: list of the action/advice function from loaded policies
    exploration_policy_distr: distribution function from exploration policy.
    base_path: root path to save best compiled binaries for linking
    env_args: additional arguments to pass to the InliningTask, used in creating
      the environment.
  """

  def __init__(
      self,
      clang_path: str = gin.REQUIRED,
      policy_paths: List[str] = gin.REQUIRED,
      exploration_frac: float = gin.REQUIRED,
      mlgo_task: Type[env.MLGOTask] = gin.REQUIRED,
      max_exploration_steps: int = 7,
      exploration_policy_paths: Optional[str] = None,
      obs_action_specs: Optional[Tuple[time_step.TimeStep,
                                       tensor_spec.BoundedTensorSpec,]] = None,
      base_path: Optional[str] = None,
      **envargs,
  ):
    logging.info('Environment args: %s', envargs)
    if not obs_action_specs:
      obs_spec = None
      action_spec = None
    else:
      obs_spec = obs_action_specs[0].observation
      action_spec = obs_action_specs[1]
    self._env = env.MLGOEnvironmentBase(
        clang_path=clang_path,
        task_type=mlgo_task,
        obs_spec=obs_spec,
        action_spec=action_spec,
    )
    self._clang_path: str = clang_path
    self._policy_paths: List[str] = policy_paths
    self._exploration_policy_paths: Optional[str] = exploration_policy_paths
    self._exploration_frac: float = exploration_frac
    self._max_exploration_steps: int = max_exploration_steps
    self._tf_policy_action: List[Optional[Callable[[Any], np.ndarray]]] = []
    self._exploration_policy_distrs: Optional[List[
        Callable[[time_step.TimeStep, Optional[tf_types.NestedTensor]],
                 policy_step.PolicyStep]]] = None
    self._obs_action_specs: Optional[Tuple[
        time_step.TimeStep, tensor_spec.BoundedTensorSpec,]] = obs_action_specs
    self._base_path: Optional[str] = base_path
    self._envargs = envargs

    for policy_path in policy_paths:
      tf_policy = tf.saved_model.load(policy_path, tags=None, options=None)
      self._tf_policy_action.append(policy_action_wrapper(tf_policy))
    if exploration_policy_paths:
      if len(exploration_policy_paths) != len(policy_paths):
        raise AssertionError(
            f'Number of exploration policies: {0}, needs to match number of policies: {1}'
            .format(len(exploration_policy_paths), len(policy_paths)))
      for exploration_policy_path in exploration_policy_paths:
        expl_policy = tf.saved_model.load(
            exploration_policy_path, tags=None, options=None)
        self.exploration_policy_distrs.append(policy_distr_wrapper(expl_policy))<|MERGE_RESOLUTION|>--- conflicted
+++ resolved
@@ -14,12 +14,8 @@
 # limitations under the License.
 """Module for running compilation and collect data for behavior cloning."""
 
-<<<<<<< HEAD
 import gin
-from typing import Any, Callable, Dict, List, Optional, Tuple, Type
-=======
 from typing import Any, Callable, Dict, List, Optional, Tuple, Type, Generator
->>>>>>> 80b39a89
 
 from absl import logging
 import dataclasses
@@ -146,7 +142,6 @@
     add_function(seq_example, feature, feature_name)
 
 
-<<<<<<< HEAD
 def policy_action_wrapper(tf_policy) -> Callable[[Any], np.ndarray]:
   """Return a wrapper for a loaded policy action.
   
@@ -195,8 +190,6 @@
   module_name: str = 'module_name'
 
 
-=======
->>>>>>> 80b39a89
 class ExplorationWithPolicy:
   """Policy which selects states for exploration.
 
