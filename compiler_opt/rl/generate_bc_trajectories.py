--- conflicted
+++ resolved
@@ -871,11 +871,7 @@
 def gen_trajectories(
     #  pylint: disable=dangerous-default-value
     data_path: str = gin.REQUIRED,
-<<<<<<< HEAD
     delete_flags: Tuple[str, ...] = (),
-=======
-    delete_flags: Tuple[str, ...] = gin.REQUIRED,
->>>>>>> f6ce59ad
     output_file_name: str = gin.REQUIRED,
     output_path: str = gin.REQUIRED,
     mlgo_task_type: Type[env.MLGOTask] = gin.REQUIRED,
