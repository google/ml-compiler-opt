# coding=utf-8
# Copyright 2020 Google LLC
#
# Licensed under the Apache License, Version 2.0 (the "License");
# you may not use this file except in compliance with the License.
# You may obtain a copy of the License at
#
#      http://www.apache.org/licenses/LICENSE-2.0
#
# Unless required by applicable law or agreed to in writing, software
# distributed under the License is distributed on an "AS IS" BASIS,
# WITHOUT WARRANTIES OR CONDITIONS OF ANY KIND, either express or implied.
# See the License for the specific language governing permissions and
# limitations under the License.
"""Module for running compilation and collect data for behavior cloning."""

from typing import Any, Callable, Dict, List, Optional, Tuple, Type, Generator

from absl import logging
import dataclasses
import os
import shutil

import math
import numpy as np
import tensorflow as tf
from tf_agents.trajectories import policy_step
from tf_agents.trajectories import time_step
from tf_agents.specs import tensor_spec

from compiler_opt.distributed import worker
from compiler_opt.rl import corpus
from compiler_opt.rl import env


@dataclasses.dataclass
class SequenceExampleFeatureNames:
  """Feature names for features that are always added to seq example."""
  action: str = 'action'
  reward: str = 'reward'
  module_name: str = 'module_name'


<<<<<<< HEAD
def get_loss(seq_example: tf.train.SequenceExample,
             reward_key: str = SequenceExampleFeatureNames.reward) -> int:
  """Return the last loss/reward of a trajectory written in a SequenceExample.

  Args:
    seq_example: tf.train.SequenceExample which contains the trajectory with
      all features, including a reward feature
    reward_key: the name of the feature that contains the loss/reward.

  Returns:
    The loss/reward of a trajectory written in a SequenceExample.
  """
  return (seq_example.feature_lists.feature_list[reward_key].feature[-1]
          .float_list.value[0])


=======
>>>>>>> 2969edf2
def add_int_feature(
    sequence_example: tf.train.SequenceExample,
    feature_value: np.int64,
    feature_name: str,
):
  """Add an int feature to feature list.

  Args:
    sequence_example: sequence example to use instead of the one belonging to
      the instance
    feature_value: np.int64 value of feature, this is the required type by
      tf.train.SequenceExample for an int list
    feature_name: name of feature
  """
  f = sequence_example.feature_lists.feature_list[feature_name].feature.add()
  lst = f.int64_list.value
  lst.extend([feature_value])


def add_float_feature(
    sequence_example: tf.train.SequenceExample,
    feature_value: np.float32,
    feature_name: str,
):
  """Add a float feature to feature list.

  Args:
    sequence_example: sequence example to use instead of the one belonging to
      the instance
    feature_value: np.float32 value of feature, this is the required type by
      tf.train.SequenceExample for an float list
    feature_name: name of feature
  """
  f = sequence_example.feature_lists.feature_list[feature_name].feature.add()
  lst = f.float_list.value
  lst.extend([feature_value])


def add_string_feature(
    sequence_example: tf.train.SequenceExample,
    feature_value: str,
    feature_name: str,
):
  """Add a string feature to feature list.

  Args:
    sequence_example: sequence example to use instead of the one
    feature_value: tf.string value of feature
    feature_name: name of feature
  """
  f = sequence_example.feature_lists.feature_list[feature_name].feature.add()
  lst = f.bytes_list.value
  lst.extend([feature_value.encode('utf-8')])


def add_feature_list(seq_example: tf.train.SequenceExample,
                     feature_list: List[Any], feature_name: str):
  """Add the feature_list to the sequence example under feature name.

  Args:
    seq_example: sequence example to update
    feature_list: list of feature values to add to seq_example
    feature_name: name of the feature to add the list under
  """
  if (type(feature_list[0]) not in [
      np.dtype(np.int64),
      np.dtype(np.float32),
      str,
  ]):
    raise AssertionError(f'''Unsupported type for feautre {0} of type {1}.
      Supported types are np.int64, np.float32, str'''.format(
        feature_name, type(feature_list[0])))
  if isinstance(feature_list[0], np.float32):
    add_function = add_float_feature
  elif isinstance(feature_list[0], (int, np.int64)):
    add_function = add_int_feature
  else:
    add_function = add_string_feature
  for feature in feature_list:
    add_function(seq_example, feature, feature_name)


class ExplorationWithPolicy:
  """Policy which selects states for exploration.

  Exploration is facilitated in the following way. First the policy plays
  all actions from the replay_prefix. At the following state the policy computes
  a gap which is difference between the most likely action and the second most
  likely action according to the randomized exploration policy (distr).
  If the current gap is smaller than previously maintained gap, the gap is
  updated and the exploration state is set to the current state.
  The trajectory is completed by following following the policy from the
  constructor.

  Attributes:
    replay_prefix: a replay buffer of actions
    policy: policy to follow after exhausting the replay buffer
    explore_policy: randomized policy which is used to compute the gap
    curr_step: current step of the trajectory
    explore_step: current candidate for exploration step
    explore_state: current candidate state for exploration at explore_step
    gap: current difference at explore step between probability of most likely
      action according to explore_policy and second most likely action
    explore_on_features: dict of feature names and functions which specify
      when to explore on the respective feature
  """

  def __init__(
      self,
      replay_prefix: List[np.ndarray],
      policy: Callable[[time_step.TimeStep], np.ndarray],
      explore_policy: Callable[[time_step.TimeStep], policy_step.PolicyStep],
      explore_on_features: Optional[Dict[str, Callable[[tf.Tensor],
                                                       bool]]] = None,
  ):
<<<<<<< HEAD
    self.explore_step: int = len(replay_prefix) - 1
    self.explore_state: Optional[time_step.TimeStep] = None
=======
    self._explore_step: int = len(replay_prefix) - 1
>>>>>>> 2969edf2
    self._replay_prefix = replay_prefix
    self._policy = policy
    self._explore_policy = explore_policy
    self._curr_step = 0
    self._gap = np.inf
    self._explore_on_features: Optional[Dict[str, Callable[
        [tf.Tensor], bool]]] = explore_on_features
    self._stop_exploration = False

  def _compute_gap(self, distr: np.ndarray) -> np.float32:
    if distr.shape[0] < 2:
      return np.inf
    sorted_distr = np.sort(distr)
    return sorted_distr[-1] - sorted_distr[-2]

  def get_explore_step(self) -> int:
    return self._explore_step

  def get_advice(self, state: time_step.TimeStep) -> np.ndarray:
    """Action function for the policy.

    Args:
      state: current state in the trajectory

    Returns:
      policy_action: action to take at the current state.

    """
    if self._curr_step < len(self._replay_prefix):
      self._curr_step += 1
      return np.array(self._replay_prefix[self._curr_step - 1])
    policy_action = self._policy(state)
    # explore_policy(state) should play at least one action per state and so
<<<<<<< HEAD
    # self.explore_policy(state).action.logits should have at least one entry
=======
    # self._explore_policy(state).action.logits should have at least one entry
>>>>>>> 2969edf2
    distr = tf.nn.softmax(self._explore_policy(state).action.logits).numpy()[0]
    curr_gap = self._compute_gap(distr)
    # selecting explore_step is done based on smallest encountered gap in the
    # play of self.policy. This logic can be changed to have different type
    # of exploration.
    if (not self._stop_exploration and distr.shape[0] > 1 and
        self._gap > curr_gap):
      self._gap = curr_gap
<<<<<<< HEAD
      self.explore_step = self._curr_step
      self.explore_state = state
    if not self._stop_exploration and self._explore_on_features is not None:
      for feature_name, explore_on_feature in self._explore_on_features.items():
        if explore_on_feature(state.observation[feature_name]):
          self.explore_step = self._curr_step
=======
      self._explore_step = self._curr_step
    if not self._stop_exploration and self._explore_on_features is not None:
      for feature_name, explore_on_feature in self._explore_on_features.items():
        if explore_on_feature(state.observation[feature_name]):
          self._explore_step = self._curr_step
>>>>>>> 2969edf2
          self._stop_exploration = True
          break
    self._curr_step += 1
    return policy_action


class ExplorationWorker(worker.Worker):
  """Class which implements the exploration for the given module.

  Attributes:
    loaded_module_spec: the module to be compiled and explored
    use_greedy: indicates if the default/greedy policy is used to compile the
      module
    env: MLGO environment.
    exploration_frac: how often to explore in a trajectory
    max_exploration_steps: maximum number of exploration steps
    max_horizon_to_explore: if the horizon under policy is greater than this
      we do not do exploration
    explore_on_features: dict of feature names and functions which specify
      when to explore on the respective feature
    reward_key: which reward binary to use, must be specified as part of
      additional task args (kwargs).
  """

  def __init__(
      self,
      loaded_module_spec: corpus.LoadedModuleSpec,
      clang_path: str,
      mlgo_task: Type[env.MLGOTask],
      exploration_frac: float = 1.0,
      max_exploration_steps: int = 10,
      max_horizon_to_explore=np.inf,
      explore_on_features: Optional[Dict[str, Callable[[tf.Tensor],
                                                       bool]]] = None,
      obs_action_specs: Optional[Tuple[time_step.TimeStep,
                                       tensor_spec.BoundedTensorSpec,]] = None,
      reward_key: str = '',
      **kwargs,
  ):
    self._loaded_module_spec = loaded_module_spec
    if not obs_action_specs:
      obs_spec = None
      action_spec = None
    else:
      obs_spec = obs_action_specs[0].observation
      action_spec = obs_action_specs[1]

    if reward_key == '':
      raise TypeError(
          'reward_key not specified in ExplorationWorker initialization.')
    self._reward_key = reward_key
    kwargs.pop('reward_key', None)
    self._working_dir = None

    self._env = env.MLGOEnvironmentBase(
        clang_path=clang_path,
        task_type=mlgo_task,
        obs_spec=obs_spec,
        action_spec=action_spec,
    )
    if self._env.action_spec:
      if self._env.action_spec.dtype != tf.int64:
        raise TypeError(
            f'Environment action_spec type {0} does not match tf.int64'.format(
                self._env.action_spec.dtype))
    self._exploration_frac = exploration_frac
    self._max_exploration_steps = max_exploration_steps
    self._max_horizon_to_explore = max_horizon_to_explore
    self._explore_on_features = explore_on_features
    logging.info('Reward key in exploration worker: %s', self._reward_key)

  def compile_module(
      self,
      policy: Callable[[Optional[time_step.TimeStep]], np.ndarray],
  ) -> tf.train.SequenceExample:
    """Compiles the module with the given policy and outputs a seq. example.

    Args:
      policy: policy to compile with

    Returns:
      sequence_example: a tf.train.SequenceExample containing the trajectory
        from compilation. In addition to the features returned from the env
        tbe sequence_example adds the following extra features: action,
        reward and module_name. action is the action taken at any given step,
        reward is the reward specified by reward_key, not necessarily the
        reward returned by the environment and module_name is the name of
        the module processed by the compiler.
    """
    sequence_example = tf.train.SequenceExample()
    curr_obs_dict = self._env.reset(self._loaded_module_spec)
    try:
      curr_obs = curr_obs_dict.obs
      self._process_obs(curr_obs, sequence_example)
      while curr_obs_dict.step_type != env.StepType.LAST:
        timestep = self._create_timestep(curr_obs_dict)
        action = policy(timestep)
        add_int_feature(sequence_example, int(action),
                        SequenceExampleFeatureNames.action)
        curr_obs_dict = self._env.step(action)
        curr_obs = curr_obs_dict.obs
        if curr_obs_dict.step_type == env.StepType.LAST:
          break
        self._process_obs(curr_obs, sequence_example)
    except AssertionError as e:
      logging.error('AssertionError: %s', e)
    horizon = len(sequence_example.feature_lists.feature_list[
        SequenceExampleFeatureNames.action].feature)
    self._working_dir = curr_obs_dict.working_dir
    if horizon <= 0:
      working_dir_head = os.path.split(self._working_dir)[0]
      shutil.rmtree(working_dir_head)
    if horizon <= 0:
      raise ValueError(
          f'Policy did not take any inlining decision for module {0}.'.format(
              self._loaded_module_spec.name))
    if curr_obs_dict.step_type != env.StepType.LAST:
      raise ValueError(
          f'Compilation loop exited at step type {0} before last step'.format(
              curr_obs_dict.step_type))
    reward = curr_obs_dict.score_policy[self._reward_key]
    reward_list = np.float32(reward) * np.float32(np.ones(horizon))
    add_feature_list(sequence_example, reward_list,
                     SequenceExampleFeatureNames.reward)
    module_name_list = [self._loaded_module_spec.name for _ in range(horizon)]
    add_feature_list(sequence_example, module_name_list,
                     SequenceExampleFeatureNames.module_name)
    return sequence_example

  def explore_function(
      self,
      policy: Callable[[Optional[time_step.TimeStep]], np.ndarray],
      explore_policy: Optional[Callable[[time_step.TimeStep],
                                        policy_step.PolicyStep]] = None,
  ) -> Tuple[List[tf.train.SequenceExample], List[str], int, float]:
    """Explores the module using the given policy and the exploration distr.

    Args:
      policy: policy which acts on all states outside of the exploration states.
      explore_policy: randomized policy which is used to compute the gap for
        exploration and can be used for deciding which actions to explore at
        the exploration state.

    Returns:
      seq_example_list: a tf.train.SequenceExample list containing the all
      trajectories from exploration.
      working_dir_names: the directories of the compiled binaries
      loss_idx: idx of the smallest loss trajectory in the seq_example_list.
      base_seq_loss: loss of the trajectory compiled with policy.
    """
    seq_example_list = []
    working_dir_names = []
    loss_idx = 0
    exploration_steps = 0

    if not explore_policy:
      base_seq = self.compile_module(policy)
      seq_example_list.append(base_seq)
      working_dir_names.append(self._working_dir)
      return (
          seq_example_list,
          working_dir_names,
          loss_idx,
          get_loss(base_seq),
      )

    base_policy = ExplorationWithPolicy(
        [],
        policy,
        explore_policy,
        self._explore_on_features,
    )
    base_seq = self.compile_module(base_policy.get_advice)
    seq_example_list.append(base_seq)
    working_dir_names.append(self._working_dir)
    base_seq_loss = get_loss(base_seq)
    horizon = len(base_seq.feature_lists.feature_list[
        SequenceExampleFeatureNames.action].feature)
    num_states = int(math.ceil(self._exploration_frac * horizon))
    num_states = min(num_states, self._max_exploration_steps)
    if num_states < 1 or horizon > self._max_horizon_to_explore:
      return seq_example_list, working_dir_names, loss_idx, base_seq_loss

    seq_losses = [base_seq_loss]
    for num_steps in range(num_states):
      explore_step = base_policy.explore_step
      if explore_step >= horizon:
        break
      replay_prefix = base_seq.feature_lists.feature_list[
          SequenceExampleFeatureNames.action].feature
      replay_prefix = self._build_replay_prefix_list(
          replay_prefix[:explore_step + 1])
      explore_state = base_policy.explore_state
      for base_seq, base_policy in self.explore_at_state_generator(
          replay_prefix, explore_step, explore_state, policy, explore_policy):
        exploration_steps += 1
        seq_example_list.append(base_seq)
        working_dir_names.append(self._working_dir)
        seq_loss = get_loss(base_seq)
        seq_losses.append(seq_loss)
        # <= biases towards more exploration in the dataset, < towards less expl
        if seq_loss < base_seq_loss:
          base_seq_loss = seq_loss
          loss_idx = num_steps + 1
        logging.info('module exploration losses: %s', seq_losses)
        if exploration_steps > self._max_exploration_steps:
          return seq_example_list, working_dir_names, loss_idx, base_seq_loss
      horizon = len(base_seq.feature_lists.feature_list[
          SequenceExampleFeatureNames.action].feature)
      # check if we are at the end of the trajectory and the last was explored
      if (explore_step == base_policy.explore_step and
          explore_step == horizon - 1):
        return seq_example_list, working_dir_names, loss_idx, base_seq_loss

    return seq_example_list, working_dir_names, loss_idx, base_seq_loss

  def explore_at_state_generator(
      self, replay_prefix: List[np.ndarray], explore_step: int,
      explore_state: time_step.TimeStep,
      policy: Callable[[Optional[time_step.TimeStep]], np.ndarray],
      explore_policy: Callable[[time_step.TimeStep], policy_step.PolicyStep]
  ) -> Generator[Tuple[tf.train.SequenceExample, ExplorationWithPolicy], None,
                 None]:
    """Generate sequence examples and next exploration policy while exploring.

    Generator that defines how to explore at the given explore_step. This
    implementation assumes the action set is only {0,1} and will just switch
    the action played at explore_step.

    Args:
      replay_prefix: a replay buffer of actions
      explore_step: exploration step in the previous compiled trajectory
      explore_state: state for exploration at explore_step
      policy: policy which acts on all states outside of the exploration states.
      explore_policy: randomized policy which is used to compute the gap for
        exploration and can be used for deciding which actions to explore at
        the exploration state.

    Yields:
      base_seq: a tf.train.SequenceExample containing a compiled trajectory
      base_policy: the policy used to determine the next exploration step
    """
    del explore_state
    replay_prefix[explore_step] = 1 - replay_prefix[explore_step]
    base_policy = ExplorationWithPolicy(
        replay_prefix,
        policy,
        explore_policy,
        self._explore_on_features,
    )
    base_seq = self.compile_module(base_policy.get_advice)
    yield base_seq, base_policy

  def _build_replay_prefix_list(self, seq_ex):
    ret_list = []
    for int_list in seq_ex:
      ret_list.append(int_list.int64_list.value[0])
    return ret_list

  def _create_timestep(self, curr_obs_dict: env.TimeStep):
    curr_obs = curr_obs_dict.obs
    curr_obs_step = curr_obs_dict.step_type
    step_type_converter = {
        env.StepType.FIRST: 0,
        env.StepType.MID: 1,
        env.StepType.LAST: 2,
    }
    if curr_obs_dict.step_type == env.StepType.LAST:
      reward = np.array(curr_obs_dict.score_policy[self._reward_key])
    else:
      reward = np.array(0.)
    curr_obs_step = step_type_converter[curr_obs_step]
    timestep = time_step.TimeStep(
        step_type=tf.convert_to_tensor([curr_obs_step],
                                       dtype=tf.int32,
                                       name='step_type'),
        reward=tf.convert_to_tensor([reward], dtype=tf.float32, name='reward'),
        discount=tf.convert_to_tensor([0.0], dtype=tf.float32, name='discount'),
        observation=curr_obs,
    )
    return timestep

  def _process_obs(self, curr_obs, sequence_example):
    for curr_obs_feature_name in curr_obs:
      if not self._env.obs_spec:
        obs_dtype = tf.int64
      else:
        if curr_obs_feature_name not in self._env.obs_spec.keys():
          raise AssertionError(f'Feature name {0} not in obs_spec {1}'.format(
              curr_obs_feature_name, self._env.obs_spec.keys()))
        if curr_obs_feature_name in [
            SequenceExampleFeatureNames.action,
            SequenceExampleFeatureNames.reward,
            SequenceExampleFeatureNames.module_name
        ]:
          raise AssertionError(
              f'Feature name {0} already part of SequenceExampleFeatureNames'
              .format(curr_obs_feature_name, self._env.obs_spec.keys()))
        obs_dtype = self._env.obs_spec[curr_obs_feature_name].dtype
      curr_obs_feature = curr_obs[curr_obs_feature_name]
      curr_obs[curr_obs_feature_name] = tf.convert_to_tensor(
          curr_obs_feature, dtype=obs_dtype, name=curr_obs_feature_name)
      add_feature_list(sequence_example, curr_obs_feature,
                       curr_obs_feature_name)<|MERGE_RESOLUTION|>--- conflicted
+++ resolved
@@ -41,7 +41,6 @@
   module_name: str = 'module_name'
 
 
-<<<<<<< HEAD
 def get_loss(seq_example: tf.train.SequenceExample,
              reward_key: str = SequenceExampleFeatureNames.reward) -> int:
   """Return the last loss/reward of a trajectory written in a SequenceExample.
@@ -58,8 +57,6 @@
           .float_list.value[0])
 
 
-=======
->>>>>>> 2969edf2
 def add_int_feature(
     sequence_example: tf.train.SequenceExample,
     feature_value: np.int64,
@@ -175,12 +172,8 @@
       explore_on_features: Optional[Dict[str, Callable[[tf.Tensor],
                                                        bool]]] = None,
   ):
-<<<<<<< HEAD
-    self.explore_step: int = len(replay_prefix) - 1
-    self.explore_state: Optional[time_step.TimeStep] = None
-=======
     self._explore_step: int = len(replay_prefix) - 1
->>>>>>> 2969edf2
+    self._explore_state: Optional[time_step.TimeStep] = None
     self._replay_prefix = replay_prefix
     self._policy = policy
     self._explore_policy = explore_policy
@@ -214,11 +207,7 @@
       return np.array(self._replay_prefix[self._curr_step - 1])
     policy_action = self._policy(state)
     # explore_policy(state) should play at least one action per state and so
-<<<<<<< HEAD
-    # self.explore_policy(state).action.logits should have at least one entry
-=======
     # self._explore_policy(state).action.logits should have at least one entry
->>>>>>> 2969edf2
     distr = tf.nn.softmax(self._explore_policy(state).action.logits).numpy()[0]
     curr_gap = self._compute_gap(distr)
     # selecting explore_step is done based on smallest encountered gap in the
@@ -227,22 +216,15 @@
     if (not self._stop_exploration and distr.shape[0] > 1 and
         self._gap > curr_gap):
       self._gap = curr_gap
-<<<<<<< HEAD
-      self.explore_step = self._curr_step
-      self.explore_state = state
-    if not self._stop_exploration and self._explore_on_features is not None:
-      for feature_name, explore_on_feature in self._explore_on_features.items():
-        if explore_on_feature(state.observation[feature_name]):
-          self.explore_step = self._curr_step
-=======
       self._explore_step = self._curr_step
+      self._explore_state = state
     if not self._stop_exploration and self._explore_on_features is not None:
       for feature_name, explore_on_feature in self._explore_on_features.items():
         if explore_on_feature(state.observation[feature_name]):
           self._explore_step = self._curr_step
->>>>>>> 2969edf2
           self._stop_exploration = True
           break
+    self._curr_step += 1
     self._curr_step += 1
     return policy_action
 
