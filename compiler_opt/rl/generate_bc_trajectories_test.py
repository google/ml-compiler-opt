--- conflicted
+++ resolved
@@ -103,6 +103,7 @@
 
   def test_explore_with_gap(self):
     # pylint: disable=protected-access
+    # pylint: disable=protected-access
     explore_with_policy = generate_bc_trajectories.ExplorationWithPolicy(
         replay_prefix=[np.array([1])],
         policy=_policy,
@@ -112,11 +113,7 @@
       _ = explore_with_policy.get_advice(state)[0]
 
     self.assertAllClose(0, explore_with_policy._gap, atol=2 * _eps)
-<<<<<<< HEAD
-    self.assertEqual(2, explore_with_policy.explore_step)
-=======
     self.assertEqual(2, explore_with_policy._explore_step)
->>>>>>> 2969edf2
 
     explore_with_policy = generate_bc_trajectories.ExplorationWithPolicy(
         replay_prefix=[np.array([1]),
@@ -129,11 +126,7 @@
       _ = explore_with_policy.get_advice(state)[0]
 
     self.assertAllClose(1, explore_with_policy._gap, atol=2 * _eps)
-<<<<<<< HEAD
-    self.assertEqual(3, explore_with_policy.explore_step)
-=======
     self.assertEqual(3, explore_with_policy._explore_step)
->>>>>>> 2969edf2
 
   def test_explore_with_feature(self):
     # pylint: disable=protected-access
