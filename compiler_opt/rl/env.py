--- conflicted
+++ resolved
@@ -25,12 +25,8 @@
 import contextlib
 import io
 import os
-<<<<<<< HEAD
 import threading
-from typing import Callable, Generator, List, Optional, Tuple, Type
-=======
 from collections.abc import Callable, Generator
->>>>>>> 69284f61
 
 import numpy as np
 
