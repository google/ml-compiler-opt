--- conflicted
+++ resolved
@@ -54,13 +54,8 @@
 @gin.configurable
 class TrainingWeights:
   """Class for computing weights for training.
-<<<<<<< HEAD
-
-  To use, create an instance by specifying the paritions used in
-=======
-  
+
   To use, create an instance by specifying the partitions used in
->>>>>>> 95a40504
   collecting the data with generate_bc_trajectories. Next, run multiple steps
   of update_weights with collected profiles from generate_bc_trajectories,
   where each step corresponds to one pair of a pollicy profile and a
