# coding=utf-8
# Copyright 2020 Google LLC
#
# Licensed under the Apache License, Version 2.0 (the "License");
# you may not use this file except in compliance with the License.
# You may obtain a copy of the License at
#
#      http://www.apache.org/licenses/LICENSE-2.0
#
# Unless required by applicable law or agreed to in writing, software
# distributed under the License is distributed on an "AS IS" BASIS,
# WITHOUT WARRANTIES OR CONDITIONS OF ANY KIND, either express or implied.
# See the License for the specific language governing permissions and
# limitations under the License.
"""util function to save the policy and model config file."""

import dataclasses
import json
import os

import tensorflow as tf
from tf_agents.policies import tf_policy
from tf_agents.policies import policy_saver

from typing import Dict, Tuple

OUTPUT_SIGNATURE = 'output_spec.json'
TFLITE_MODEL_NAME = 'model.tflite'

_TYPE_CONVERSION_DICT = {
    tf.float32: 'float',
    tf.float64: 'double',
    tf.int8: 'int8_t',
    tf.uint8: 'uint8_t',
    tf.int16: 'int16_t',
    tf.uint16: 'uint16_t',
    tf.int32: 'int32_t',
    tf.uint32: 'uint32_t',
    tf.int64: 'int64_t',
    tf.uint64: 'uint64_t',
}


def _split_tensor_name(name):
  """Return tuple (op, port) with the op and int port for the tensor name."""
  op_port = name.split(':', 2)
  if len(op_port) == 1:
    return op_port, 0
  else:
    return op_port[0], int(op_port[1])


# TODO(b/156295309): more sophisticated way of finding tensor names.
def _get_non_identity_op(tensor):
  """Get the true output op aliased by Identity `tensor`.

  Output signature tensors are in a Function that refrences the true call
  in the base SavedModel metagraph.  Traverse the function upwards until
  we find this true output op and tensor and return that.

  Args:
    tensor: A tensor from the unstructured output list of a signature.

  Returns:
    The true associated output tensor of the original function in the main
    SavedModel graph.
  """
  while tensor.op.name.startswith('Identity'):
    tensor = tensor.op.inputs[0]
  return tensor


def convert_saved_model(sm_dir: str, tflite_model_path: str):
  """Convert a saved model to tflite.

  Args:
    sm_dir: path to the saved model to convert

    tflite_model_path: desired output file path. Directory structure will
      be created by this function, as needed.
  """
  tf.io.gfile.makedirs(os.path.dirname(tflite_model_path))
  converter = tf.lite.TFLiteConverter.from_saved_model(sm_dir)
  converter.target_spec.supported_ops = [
      tf.lite.OpsSet.TFLITE_BUILTINS,
  ]
  converter.allow_custom_ops = True
  tfl_model = converter.convert()
  with tf.io.gfile.GFile(tflite_model_path, 'wb') as f:
    f.write(tfl_model)


def convert_mlgo_model(mlgo_model_dir: str, tflite_model_dir: str):
  """Convert a mlgo saved model to mlgo tflite.

  Args:
    mlgo_model_dir: path to the mlgo saved model dir. It is expected to contain
      the saved model files (i.e. saved_model.pb, the variables dir) and the
      output_spec.json file

    tflite_model_dir: path to a directory where the tflite model will be placed.
      The model will be named model.tflite. Alongside it will be placed a copy
      of the output_spec.json file.
  """
  tf.io.gfile.makedirs(tflite_model_dir)
  convert_saved_model(mlgo_model_dir,
                      os.path.join(tflite_model_dir, TFLITE_MODEL_NAME))

  src_json = os.path.join(mlgo_model_dir, OUTPUT_SIGNATURE)
  dest_json = os.path.join(tflite_model_dir, OUTPUT_SIGNATURE)
  tf.io.gfile.copy(src_json, dest_json)


@dataclasses.dataclass(frozen=True)
class Policy:
  """Serialized mlgo policy, used to pass a policy to workers.

  A policy has 2 components, both being file contents:
    - the content of the output_spec.json file;
    - the content of the tflite policy.

  To construct from a directory accessible by tf.io.gfile:

  policy = Policy.from_filesystem(that_dir)

  To make available to the compiler in a directory:

  policy.to_filesystem(that_dir)
  """

  output_spec: bytes
  policy: bytes

  def to_filesystem(self, location: str):
    os.makedirs(location, exist_ok=True)
    output_sig = os.path.join(location, OUTPUT_SIGNATURE)
    policy_path = os.path.join(location, TFLITE_MODEL_NAME)
    with tf.io.gfile.GFile(output_sig, mode='wb') as f:
      f.write(self.output_spec)
    with tf.io.gfile.GFile(policy_path, mode='wb') as f:
      f.write(self.policy)

  @staticmethod
  def from_filesystem(location: str):
    output_sig = os.path.join(location, OUTPUT_SIGNATURE)
    policy_path = os.path.join(location, TFLITE_MODEL_NAME)
    with tf.io.gfile.GFile(output_sig, mode='rb') as f:
      output_spec = f.read()
    with tf.io.gfile.GFile(policy_path, mode='rb') as f:
      policy = f.read()
    return Policy(output_spec=output_spec, policy=policy)


class PolicySaver(object):
  """Object that saves policy and model config file required by inference.

  ```python
  policy_saver = PolicySaver(policy_dict, config)
  policy_saver.save(root_dir)
  ```
  """

  def __init__(self, policy_dict: Dict[str, tf_policy.TFPolicy]):
    """Initialize the PolicySaver object.

    Args:
      policy_dict: A dict mapping from policy name to policy.
    """
    self._policy_saver_dict: Dict[str, Tuple[
        policy_saver.PolicySaver, tf_policy.TFPolicy]] = {
            policy_name: (policy_saver.PolicySaver(
                policy, batch_size=1, use_nest_path_signatures=False), policy)
            for policy_name, policy in policy_dict.items()
        }

  def _save_policy(self, saver, path):
    """Writes policy, model weights and model_binding.txt to path/."""
    saver.save(path)

  def _write_output_signature(self, saver, path):
    """Writes the output_signature json file into the SavedModel directory."""
    action_signature = saver.policy_step_spec

    # We'll load the actual SavedModel to be able to map signature names to
    # actual tensor names.
    saved_model = tf.saved_model.load(path)

    # Dict mapping spec name to spec in flattened action signature.
    sm_action_signature = (
        tf.nest.flatten(saved_model.signatures['action'].structured_outputs))

    # Map spec name to index in flattened outputs.
    sm_action_indices = dict(
        (k.name.lower(), i) for i, k in enumerate(sm_action_signature))

    # List mapping flattened structured outputs to tensors.
    sm_action_tensors = saved_model.signatures['action'].outputs

    # First entry in output list is the decision (action)
    decision_spec = tf.nest.flatten(action_signature.action)
    if len(decision_spec) != 1:
      raise ValueError(('Expected action decision to have 1 tensor, but '
                        f'saw: {action_signature.action}'))

    # Find the decision's tensor in the flattened output tensor list.
    sm_action_decision = (
        sm_action_tensors[sm_action_indices[decision_spec[0].name.lower()]])

    sm_action_decision = _get_non_identity_op(sm_action_decision)

    # The first entry in the output_signature file corresponds to the decision.
    (tensor_op, tensor_port) = _split_tensor_name(sm_action_decision.name)
    output_list = [{
        'logging_name': decision_spec[0].name,  # used in SequenceExample.
        'tensor_spec': {
            'name': tensor_op,
            'port': tensor_port,
            'type': _TYPE_CONVERSION_DICT[sm_action_decision.dtype],
            'shape': sm_action_decision.shape.as_list(),
        }
    }]
    for info_spec in tf.nest.flatten(action_signature.info):
      sm_action_info = sm_action_tensors[sm_action_indices[
          info_spec.name.lower()]]
      sm_action_info = _get_non_identity_op(sm_action_info)
      (tensor_op, tensor_port) = _split_tensor_name(sm_action_info.name)
      output_list.append({
          'logging_name': info_spec.name,  # used in SequenceExample.
          'tensor_spec': {
              'name': tensor_op,
              'port': tensor_port,
              'type': _TYPE_CONVERSION_DICT[sm_action_info.dtype],
              'shape': sm_action_info.shape.as_list(),
          }
      })

    with tf.io.gfile.GFile(os.path.join(path, OUTPUT_SIGNATURE), 'w') as f:
      f.write(json.dumps(output_list))

  def save(self, root_dir: str):
    """Writes policy and model_binding.txt to root_dir/policy_name/."""
    for policy_name, (saver, _) in self._policy_saver_dict.items():
<<<<<<< HEAD
      self._save_policy(saver, os.path.join(root_dir, policy_name))
      self._write_output_signature(saver, os.path.join(root_dir, policy_name))


def convert_saved_model(sm_dir: str, tflite_model_path: str):
  """Convert a saved model to tflite.

  Args:
    sm_dir: path to the saved model to convert

    tflite_model_path: desired output file path. Directory structure will
    be created by this function, as needed.
  """
  tf.io.gfile.makedirs(os.path.dirname(tflite_model_path))
  converter = tf.lite.TFLiteConverter.from_saved_model(sm_dir)
  converter.target_spec.supported_ops = [
      tf.lite.OpsSet.TFLITE_BUILTINS,
  ]
  tfl_model = converter.convert()
  with tf.io.gfile.GFile(tflite_model_path, 'wb') as f:
    f.write(tfl_model)


def convert_mlgo_model(mlgo_model_dir: str, tflite_model_dir: str):
  """Convert a mlgo saved model to mlgo tflite.

  Args:
    mlgo_model_dir: path to the mlgo saved model dir. It is expected to contain
    the saved model files (i.e. saved_model.pb, the variables dir) and the
    output_spec.json file

    tflite_model_dir: path to a directory where the tflite model will be placed.
    The model will be named model.tflite. Alongside it will be placed a copy of
    the output_spec.json file.
  """
  tf.io.gfile.makedirs(tflite_model_dir)
  convert_saved_model(mlgo_model_dir,
                      os.path.join(tflite_model_dir, TFLITE_MODEL_NAME))

  json_file = 'output_spec.json'
  src_json = os.path.join(mlgo_model_dir, json_file)
  dest_json = os.path.join(tflite_model_dir, json_file)
  tf.io.gfile.copy(src_json, dest_json)
=======
      saved_model_dir = os.path.join(root_dir, policy_name)
      self._save_policy(saver, saved_model_dir)
      self._write_output_signature(saver, saved_model_dir)
      # This is not quite the most efficient way to do this - we save the model
      # just to load it again and save it as tflite - but it's the minimum,
      # temporary step so we can validate more thoroughly our use of tflite.
      convert_saved_model(saved_model_dir,
                          os.path.join(saved_model_dir, TFLITE_MODEL_NAME))
>>>>>>> 9a959647
<|MERGE_RESOLUTION|>--- conflicted
+++ resolved
@@ -240,57 +240,5 @@
   def save(self, root_dir: str):
     """Writes policy and model_binding.txt to root_dir/policy_name/."""
     for policy_name, (saver, _) in self._policy_saver_dict.items():
-<<<<<<< HEAD
       self._save_policy(saver, os.path.join(root_dir, policy_name))
-      self._write_output_signature(saver, os.path.join(root_dir, policy_name))
-
-
-def convert_saved_model(sm_dir: str, tflite_model_path: str):
-  """Convert a saved model to tflite.
-
-  Args:
-    sm_dir: path to the saved model to convert
-
-    tflite_model_path: desired output file path. Directory structure will
-    be created by this function, as needed.
-  """
-  tf.io.gfile.makedirs(os.path.dirname(tflite_model_path))
-  converter = tf.lite.TFLiteConverter.from_saved_model(sm_dir)
-  converter.target_spec.supported_ops = [
-      tf.lite.OpsSet.TFLITE_BUILTINS,
-  ]
-  tfl_model = converter.convert()
-  with tf.io.gfile.GFile(tflite_model_path, 'wb') as f:
-    f.write(tfl_model)
-
-
-def convert_mlgo_model(mlgo_model_dir: str, tflite_model_dir: str):
-  """Convert a mlgo saved model to mlgo tflite.
-
-  Args:
-    mlgo_model_dir: path to the mlgo saved model dir. It is expected to contain
-    the saved model files (i.e. saved_model.pb, the variables dir) and the
-    output_spec.json file
-
-    tflite_model_dir: path to a directory where the tflite model will be placed.
-    The model will be named model.tflite. Alongside it will be placed a copy of
-    the output_spec.json file.
-  """
-  tf.io.gfile.makedirs(tflite_model_dir)
-  convert_saved_model(mlgo_model_dir,
-                      os.path.join(tflite_model_dir, TFLITE_MODEL_NAME))
-
-  json_file = 'output_spec.json'
-  src_json = os.path.join(mlgo_model_dir, json_file)
-  dest_json = os.path.join(tflite_model_dir, json_file)
-  tf.io.gfile.copy(src_json, dest_json)
-=======
-      saved_model_dir = os.path.join(root_dir, policy_name)
-      self._save_policy(saver, saved_model_dir)
-      self._write_output_signature(saver, saved_model_dir)
-      # This is not quite the most efficient way to do this - we save the model
-      # just to load it again and save it as tflite - but it's the minimum,
-      # temporary step so we can validate more thoroughly our use of tflite.
-      convert_saved_model(saved_model_dir,
-                          os.path.join(saved_model_dir, TFLITE_MODEL_NAME))
->>>>>>> 9a959647
+      self._write_output_signature(saver, os.path.join(root_dir, policy_name))